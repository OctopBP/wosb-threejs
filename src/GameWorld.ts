--- conflicted
+++ resolved
@@ -165,19 +165,6 @@
         this.world.addSystem(this.projectileSystem) // 12. Update projectile lifetimes
         this.world.addSystem(this.collisionSystem) // 13. Check collisions and apply damage
         this.world.addSystem(this.barrelCollectionSystem) // 14. Handle barrel collection and floating
-<<<<<<< HEAD
-        this.world.addSystem(this.levelingSystem) // 15. Handle XP gain and level-ups
-        this.world.addSystem(this.playerUISystem) // 16. Update leveling and health UI
-        this.world.addSystem(this.enemyHealthUISystem) // 17. Update enemy health UI
-        this.world.addSystem(this.rangeIndicatorSystem) // 18. Update range indicator
-        this.world.addSystem(this.enemyArrowSystem) // 19. Update enemy arrows
-        this.world.addSystem(this.newShipOfferUISystem) // 20. Handle new ship offer UI
-        this.world.addSystem(this.bossFightUISystem) // 21. Handle boss fight UI overlay
-        this.world.addSystem(this.cameraSystem) // 22. Update camera system
-        this.world.addSystem(this.debugSystem) // 23. Render debug gizmos
-        this.world.addSystem(this.particleSystem) // 24. Render particles
-        this.world.addSystem(this.renderSystem) // 25. Render the results
-=======
         this.world.addSystem(this.deathAnimationSystem) // 15. Handle death animations (sinking ships)
         this.world.addSystem(this.levelingSystem) // 16. Handle XP gain and level-ups
         this.world.addSystem(this.playerUISystem) // 17. Update leveling and health UI
@@ -190,7 +177,6 @@
         this.world.addSystem(this.debugSystem) // 24. Render debug gizmos
         this.world.addSystem(this.particleSystem) // 25. Render particles
         this.world.addSystem(this.renderSystem) // 26. Render the results
->>>>>>> f23724d1
     }
 
     init(): void {
@@ -244,16 +230,6 @@
         return this.gameStateSystem
     }
 
-<<<<<<< HEAD
-    // Method to change game difficulty
-    setGameDifficulty(config: GameStateConfig): void {
-        // Directly update the config property (make it public in GameStateSystem)
-        ;(this.gameStateSystem as any).config = config
-        console.log('🎮 Game difficulty updated')
-    }
-
-=======
->>>>>>> f23724d1
     getPlayerEntity(): Entity | null {
         return this.playerEntity
     }
