import type { PerspectiveCamera, Scene, WebGLRenderer } from 'three'
<<<<<<< HEAD
import { ARROW_INDICATOR_CONFIG } from './config/ArrowIndicatorConfig'
=======
import {
    defaultGameStateConfig,
    type GameStateConfig,
} from './config/GameStateConfig'
>>>>>>> d81b13fa
import type {
    EnemyArrowComponent,
    HealthComponent,
    InputComponent,
    MovementConfigComponent,
    PositionComponent,
    RangeIndicatorComponent,
    VelocityComponent,
    WeaponComponent,
} from './ecs'
import type { Entity } from './ecs/Entity'
import { World } from './ecs/World'
import {
    createPlayerShip,
    equipAutoTargetingWeapon,
    equipManualWeapon,
    hasAutoTargetingWeapon,
    updateMovementConfig,
    updateWeaponConfig,
} from './entities/PlayerFactory'
import { EnemyAISystem, GameStateSystem, NewShipOfferUISystem } from './systems'
import { AccelerationSystem } from './systems/AccelerationSystem'
import { CameraSystem } from './systems/CameraSystem'
import { CollisionSystem } from './systems/CollisionSystem'
import { EnemyArrowSystem } from './systems/EnemyArrowSystem'
import { EnemyHealthUISystem } from './systems/EnemyHealthUISystem'
import { InputSystem } from './systems/InputSystem'
import { LevelingSystem } from './systems/LevelingSystem'
import { MovementSystem } from './systems/MovementSystem'
import { PlayerUISystem } from './systems/PlayerUISystem'
import { ProjectileMovementSystem } from './systems/ProjectileMovementSystem'
import { ProjectileSystem } from './systems/ProjectileSystem'
import { RangeIndicatorSystem } from './systems/RangeIndicatorSystem'
import { RenderSystem } from './systems/RenderSystem'
import { RotationSystem } from './systems/RotationSystem'
import { VirtualJoystickSystem } from './systems/VirtualJoystickSystem'
import { WeaponSystem } from './systems/WeaponSystem'

export class GameWorld {
    private world: World
    private inputSystem: InputSystem
    private virtualJoystickSystem: VirtualJoystickSystem
    private rotationSystem: RotationSystem
    private accelerationSystem: AccelerationSystem
    private movementSystem: MovementSystem
    private weaponSystem: WeaponSystem
    private projectileMovementSystem: ProjectileMovementSystem
    private projectileSystem: ProjectileSystem
    private collisionSystem: CollisionSystem
    private renderSystem: RenderSystem
    private gameStateSystem: GameStateSystem
    private enemyAISystem: EnemyAISystem
    private levelingSystem: LevelingSystem
    private playerUISystem: PlayerUISystem
    private enemyHealthUISystem: EnemyHealthUISystem
    private newShipOfferUISystem: NewShipOfferUISystem
    private cameraSystem: CameraSystem
    private rangeIndicatorSystem: RangeIndicatorSystem
    private enemyArrowSystem: EnemyArrowSystem
    private playerEntity: Entity | null = null
    private lastTime: number = 0

    constructor(
        private scene: Scene,
        private renderer: WebGLRenderer,
        private canvas: HTMLCanvasElement,
        private camera: PerspectiveCamera,
        gameStateConfig: GameStateConfig = defaultGameStateConfig,
    ) {
        this.world = new World()

        // Initialize systems in the correct order
        this.inputSystem = new InputSystem(this.world, canvas)
        this.virtualJoystickSystem = new VirtualJoystickSystem(
            this.world,
            canvas,
        )
        this.rotationSystem = new RotationSystem(this.world)
        this.accelerationSystem = new AccelerationSystem(this.world)
        this.movementSystem = new MovementSystem(this.world)
        this.weaponSystem = new WeaponSystem(this.world, scene)
        this.projectileMovementSystem = new ProjectileMovementSystem(this.world)
        this.projectileSystem = new ProjectileSystem(this.world)
        this.collisionSystem = new CollisionSystem(this.world)
        this.renderSystem = new RenderSystem(this.world, scene)
        this.gameStateSystem = new GameStateSystem(this.world, gameStateConfig)
        this.enemyAISystem = new EnemyAISystem(this.world)
        this.levelingSystem = new LevelingSystem(this.world)
        this.playerUISystem = new PlayerUISystem(this.world, camera, canvas)
        this.enemyHealthUISystem = new EnemyHealthUISystem(
            this.world,
            camera,
            canvas,
        )
        this.newShipOfferUISystem = new NewShipOfferUISystem(this.world, canvas)
        this.cameraSystem = new CameraSystem(this.world, camera)
        this.rangeIndicatorSystem = new RangeIndicatorSystem(this.world, scene)
        this.enemyArrowSystem = new EnemyArrowSystem(this.world, scene)

        // Connect systems that need references to each other
        this.gameStateSystem.setLevelingSystem(this.levelingSystem)
        this.gameStateSystem.setGameWorld(this)
        this.newShipOfferUISystem.setGameStateSystem(this.gameStateSystem)
        this.inputSystem.setVirtualJoystickSystem(this.virtualJoystickSystem)

        // Add systems to world in execution order
        this.world.addSystem(this.virtualJoystickSystem) // 0. Handle virtual joystick UI
        this.world.addSystem(this.inputSystem) // 1. Handle input events and process to direction
        this.world.addSystem(this.gameStateSystem) // 2. Manage game state and spawn enemies
        this.world.addSystem(this.enemyAISystem) // 3. Update enemy AI (movement and targeting)
        this.world.addSystem(this.rotationSystem) // 4. Handle rotation
        this.world.addSystem(this.accelerationSystem) // 5. Apply acceleration/deceleration
        this.world.addSystem(this.movementSystem) // 6. Apply velocity to position (ships only)
        this.world.addSystem(this.weaponSystem) // 7. Handle weapon firing
        this.world.addSystem(this.projectileMovementSystem) // 8. Move projectiles with gravity
        this.world.addSystem(this.projectileSystem) // 9. Update projectile lifetimes
        this.world.addSystem(this.collisionSystem) // 10. Check collisions and apply damage
        this.world.addSystem(this.levelingSystem) // 11. Handle XP gain and level-ups
        this.world.addSystem(this.playerUISystem) // 12. Update leveling and health UI
        this.world.addSystem(this.enemyHealthUISystem) // 13. Update enemy health UI
<<<<<<< HEAD
        this.world.addSystem(this.rangeIndicatorSystem) // 14. Update range indicators
        this.world.addSystem(this.enemyArrowSystem) // 15. Update enemy arrows
        this.world.addSystem(this.cameraSystem) // 16. Update camera system
        this.world.addSystem(this.renderSystem) // 17. Render the results
=======
        this.world.addSystem(this.newShipOfferUISystem) // 14. Handle new ship offer UI
        this.world.addSystem(this.cameraSystem) // 15. Update camera system
        this.world.addSystem(this.renderSystem) // 16. Render the results
>>>>>>> d81b13fa
    }

    init(): void {
        this.playerEntity = createPlayerShip()
        if (this.playerEntity) {
            this.world.addEntity(this.playerEntity)
            // Add camera target to player
            this.cameraSystem.addCameraTarget(
                this.playerEntity.id,
                'player',
                10,
            )

            // Enable visual guidance for the player
            this.enablePlayerVisualGuidance({
                showRangeCircle: ARROW_INDICATOR_CONFIG.defaultShowRangeCircle,
                showEnemyArrows: ARROW_INDICATOR_CONFIG.defaultShowEnemyArrows,
                maxArrows: ARROW_INDICATOR_CONFIG.defaultMaxArrows,
                rangeCircleColor:
                    ARROW_INDICATOR_CONFIG.defaultRangeCircleColor,
                arrowColor: ARROW_INDICATOR_CONFIG.defaultArrowColor,
            })
        }
    }

    update(time: number): void {
        // Calculate delta time
        const deltaTime =
            this.lastTime === 0 ? 0 : (time - this.lastTime) / 1000
        this.lastTime = time

        // Clamp delta time to prevent large jumps
        const clampedDeltaTime = Math.min(deltaTime, 1 / 30) // Max 30 FPS minimum

        // Update all systems
        this.world.update(clampedDeltaTime)
    }

    // Method to access GameStateSystem for configuration changes
    getGameStateSystem(): GameStateSystem {
        return this.gameStateSystem
    }

    // Method to change game difficulty
    setGameDifficulty(config: GameStateConfig): void {
        this.gameStateSystem.setConfig(config)
        console.log('🎮 Game difficulty updated')
    }

    getPlayerEntity(): Entity | null {
        return this.playerEntity
    }

    getEntityCount(): number {
        return this.world.getEntityCount()
    }

    // Configuration methods for tuning movement
    updatePlayerMovementConfig(
        overrides: Partial<MovementConfigComponent>,
    ): void {
        if (this.playerEntity) {
            updateMovementConfig(this.playerEntity, overrides)
        }
    }

    // Configuration methods for tuning weapons
    updatePlayerWeaponConfig(
        overrides: Partial<Omit<WeaponComponent, 'type' | 'lastShotTime'>>,
    ): void {
        if (this.playerEntity) {
            updateWeaponConfig(this.playerEntity, overrides)
        }
    }

    // Method to equip player with auto-targeting weapon
    equipPlayerAutoTargetingWeapon(
        overrides: Partial<Omit<WeaponComponent, 'type' | 'lastShotTime'>> = {},
    ): void {
        if (this.playerEntity) {
            equipAutoTargetingWeapon(this.playerEntity, overrides)
        }
    }

    // Method to equip player with manual weapon
    equipPlayerManualWeapon(
        overrides: Partial<Omit<WeaponComponent, 'type' | 'lastShotTime'>> = {},
    ): void {
        if (this.playerEntity) {
            equipManualWeapon(this.playerEntity, overrides)
        }
    }

    // Method to check if player has auto-targeting weapon
    playerHasAutoTargetingWeapon(): boolean {
        return this.playerEntity
            ? hasAutoTargetingWeapon(this.playerEntity)
            : false
    }

    // Method to toggle between weapon types
    togglePlayerWeaponType(): void {
        if (this.playerEntity) {
            if (hasAutoTargetingWeapon(this.playerEntity)) {
                equipManualWeapon(this.playerEntity)
            } else {
                equipAutoTargetingWeapon(this.playerEntity)
            }
        }
    }

    // Visual guidance methods
    enablePlayerVisualGuidance(
        options: {
            showRangeCircle?: boolean
            showEnemyArrows?: boolean
            maxArrows?: number
            rangeCircleColor?: number
            arrowColor?: number
        } = {},
    ): void {
        if (!this.playerEntity) return

        const {
            showRangeCircle = ARROW_INDICATOR_CONFIG.defaultShowRangeCircle,
            showEnemyArrows = ARROW_INDICATOR_CONFIG.defaultShowEnemyArrows,
            maxArrows = ARROW_INDICATOR_CONFIG.defaultMaxArrows,
            rangeCircleColor = ARROW_INDICATOR_CONFIG.defaultRangeCircleColor,
            arrowColor = ARROW_INDICATOR_CONFIG.defaultArrowColor,
        } = options

        // Add range indicator component
        if (showRangeCircle) {
            this.playerEntity.addComponent({
                type: 'rangeIndicator',
                showRangeCircle: true,
                rangeCircleRadius: 0,
                rangeCircleColor,
                rangeCircleOpacity:
                    ARROW_INDICATOR_CONFIG.defaultRangeCircleOpacity,
            })
        }

        // Add enemy arrow component
        if (showEnemyArrows) {
            this.playerEntity.addComponent({
                type: 'enemyArrow',
                showEnemyArrows: true,
                enemyArrows: [],
                arrowColor,
                arrowScale: ARROW_INDICATOR_CONFIG.defaultArrowScale,
                maxArrows,
            })
        }
    }

    disablePlayerVisualGuidance(): void {
        if (!this.playerEntity) return
        this.playerEntity.removeComponent('rangeIndicator')
        this.playerEntity.removeComponent('enemyArrow')
    }

    enablePlayerRangeIndicator(
        options: {
            rangeCircleColor?: number
            rangeCircleOpacity?: number
        } = {},
    ): void {
        if (!this.playerEntity) return

        const {
            rangeCircleColor = 0x00ff00, // Green
            rangeCircleOpacity = 0.3,
        } = options

        this.playerEntity.addComponent({
            type: 'rangeIndicator',
            showRangeCircle: true,
            rangeCircleRadius: 0,
            rangeCircleColor,
            rangeCircleOpacity,
        })
    }

    disablePlayerRangeIndicator(): void {
        if (!this.playerEntity) return
        this.playerEntity.removeComponent('rangeIndicator')
    }

    enablePlayerEnemyArrows(
        options: {
            maxArrows?: number
            arrowColor?: number
            arrowScale?: number
        } = {},
    ): void {
        if (!this.playerEntity) return

        const {
            maxArrows = ARROW_INDICATOR_CONFIG.defaultMaxArrows,
            arrowColor = ARROW_INDICATOR_CONFIG.defaultArrowColor,
            arrowScale = ARROW_INDICATOR_CONFIG.defaultArrowScale,
        } = options

        this.playerEntity.addComponent({
            type: 'enemyArrow',
            showEnemyArrows: true,
            enemyArrows: [],
            arrowColor,
            arrowScale,
            maxArrows,
        })
    }

    disablePlayerEnemyArrows(): void {
        if (!this.playerEntity) return
        this.playerEntity.removeComponent('enemyArrow')
    }

    updatePlayerVisualGuidance(options: {
        showRangeCircle?: boolean
        showEnemyArrows?: boolean
        maxArrows?: number
        rangeCircleColor?: number
        arrowColor?: number
    }): void {
        if (!this.playerEntity) return

        // Update range indicator if exists
        const rangeIndicator =
            this.playerEntity.getComponent<RangeIndicatorComponent>(
                'rangeIndicator',
            )
        if (rangeIndicator) {
            if (options.showRangeCircle !== undefined) {
                rangeIndicator.showRangeCircle = options.showRangeCircle
            }
            if (options.rangeCircleColor !== undefined) {
                rangeIndicator.rangeCircleColor = options.rangeCircleColor
            }
        }

        // Update enemy arrow component if exists
        const enemyArrow =
            this.playerEntity.getComponent<EnemyArrowComponent>('enemyArrow')
        if (enemyArrow) {
            if (options.showEnemyArrows !== undefined) {
                enemyArrow.showEnemyArrows = options.showEnemyArrows
            }
            if (options.maxArrows !== undefined) {
                enemyArrow.maxArrows = options.maxArrows
            }
            if (options.arrowColor !== undefined) {
                enemyArrow.arrowColor = options.arrowColor
            }
        }
    }

    // Method to enable/disable auto-targeting weapon debug logging
    setAutoTargetingDebug(enabled: boolean): void {
        this.weaponSystem.setAutoTargetingDebug(enabled)
    }

    // Camera system methods
    transitionToCameraState(stateName: string, duration?: number): void {
        this.cameraSystem.transitionToState(stateName, duration)
    }

    triggerScreenShake(
        intensity: number,
        frequency: number,
        duration: number,
    ): void {
        this.cameraSystem.triggerScreenShake(intensity, frequency, duration)
    }

    triggerScreenShakePreset(
        presetName: 'light' | 'medium' | 'heavy' | 'boss',
    ): void {
        this.cameraSystem.triggerScreenShakePreset(presetName)
    }

    triggerZoom(targetFOV: number, duration: number): void {
        this.cameraSystem.triggerZoom(targetFOV, duration)
    }

    triggerZoomPreset(
        presetName: 'close' | 'medium' | 'far' | 'cinematic',
    ): void {
        this.cameraSystem.triggerZoomPreset(presetName)
    }

    addCameraTarget(
        entityId: number,
        targetType: 'player' | 'enemy' | 'boss' | 'cinematic',
        priority: number = 0,
    ): void {
        this.cameraSystem.addCameraTarget(entityId, targetType, priority)
    }

    getCurrentCameraState(): string | null {
        return this.cameraSystem.getCurrentState()
    }

    // Debug methods
    getPlayerPosition(): { x: number; y: number; z: number } | null {
        if (!this.playerEntity) return null

        const position =
            this.playerEntity.getComponent<PositionComponent>('position')
        return position ? { x: position.x, y: position.y, z: position.z } : null
    }

    getPlayerVelocity(): { dx: number; dy: number; dz: number } | null {
        if (!this.playerEntity) return null

        const velocity =
            this.playerEntity.getComponent<VelocityComponent>('velocity')
        return velocity
            ? { dx: velocity.dx, dy: velocity.dy, dz: velocity.dz }
            : null
    }

    getPlayerInputDirection() {
        if (!this.playerEntity) return null

        const input = this.playerEntity.getComponent<InputComponent>('input')
        return input
            ? {
                  direction: { x: input.direction.x, y: input.direction.y },
                  hasInput: input.hasInput,
              }
            : null
    }

    getPlayerHealth(): {
        current: number
        max: number
        isDead: boolean
    } | null {
        if (!this.playerEntity) return null

        const health = this.playerEntity.getComponent<HealthComponent>('health')
        return health
            ? {
                  current: health.currentHealth,
                  max: health.maxHealth,
                  isDead: health.isDead,
              }
            : null
    }

    cleanup(): void {
        this.world.clear()
        this.playerEntity = null
    }

    // Method to restart the player entity (recreate fresh player after game restart)
    restartPlayer(): void {
        // Clear any existing player reference
        this.playerEntity = null

        // Create a fresh player entity
        this.playerEntity = createPlayerShip()
        if (this.playerEntity) {
            this.world.addEntity(this.playerEntity)

            // Reset camera target to the new player
            this.cameraSystem.addCameraTarget(
                this.playerEntity.id,
                'player',
                10,
            )

            console.log('🎮 Player entity recreated successfully')
        }
    }
}<|MERGE_RESOLUTION|>--- conflicted
+++ resolved
@@ -1,12 +1,7 @@
 import type { PerspectiveCamera, Scene, WebGLRenderer } from 'three'
-<<<<<<< HEAD
 import { ARROW_INDICATOR_CONFIG } from './config/ArrowIndicatorConfig'
-=======
-import {
-    defaultGameStateConfig,
-    type GameStateConfig,
-} from './config/GameStateConfig'
->>>>>>> d81b13fa
+import type { GameStateConfig } from './config/GameStateConfig'
+import { defaultGameStateConfig } from './config/GameStateConfig'
 import type {
     EnemyArrowComponent,
     HealthComponent,
@@ -44,7 +39,6 @@
 import { RotationSystem } from './systems/RotationSystem'
 import { VirtualJoystickSystem } from './systems/VirtualJoystickSystem'
 import { WeaponSystem } from './systems/WeaponSystem'
-
 export class GameWorld {
     private world: World
     private inputSystem: InputSystem
@@ -127,16 +121,9 @@
         this.world.addSystem(this.levelingSystem) // 11. Handle XP gain and level-ups
         this.world.addSystem(this.playerUISystem) // 12. Update leveling and health UI
         this.world.addSystem(this.enemyHealthUISystem) // 13. Update enemy health UI
-<<<<<<< HEAD
-        this.world.addSystem(this.rangeIndicatorSystem) // 14. Update range indicators
-        this.world.addSystem(this.enemyArrowSystem) // 15. Update enemy arrows
-        this.world.addSystem(this.cameraSystem) // 16. Update camera system
-        this.world.addSystem(this.renderSystem) // 17. Render the results
-=======
         this.world.addSystem(this.newShipOfferUISystem) // 14. Handle new ship offer UI
         this.world.addSystem(this.cameraSystem) // 15. Update camera system
         this.world.addSystem(this.renderSystem) // 16. Render the results
->>>>>>> d81b13fa
     }
 
     init(): void {
