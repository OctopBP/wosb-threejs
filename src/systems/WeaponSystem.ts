--- conflicted
+++ resolved
@@ -228,19 +228,11 @@
 
         for (const point of weapon.shootingPoints) {
             // Convert relative shooting point to world coordinates
-<<<<<<< HEAD
-            // Fix rotation direction by negating the angle
             const rotation = -shooterPosition.rotationY
             const worldX = shooterPosition.x + 
                 (point.x * Math.cos(rotation) - point.y * Math.sin(rotation))
             const worldZ = shooterPosition.z + 
                 (point.x * Math.sin(rotation) + point.y * Math.cos(rotation))
-=======
-            const worldX = shooterPosition.x + 
-                (point.x * Math.cos(shooterPosition.rotationY) - point.y * Math.sin(shooterPosition.rotationY))
-            const worldZ = shooterPosition.z + 
-                (point.x * Math.sin(shooterPosition.rotationY) + point.y * Math.cos(shooterPosition.rotationY))
->>>>>>> 9f929b69
 
             // Calculate distance from this shooting point to the target
             const dx = targetPosition.x - worldX
@@ -264,8 +256,6 @@
         shooterPosition: PositionComponent,
     ): { x: number; z: number } {
         // Apply rotation transformation to relative position
-<<<<<<< HEAD
-        // Fix rotation direction by negating the angle
         const rotation = -shooterPosition.rotationY
         const worldX = shooterPosition.x + 
             (shootingPoint.x * Math.cos(rotation) - 
@@ -273,14 +263,6 @@
         const worldZ = shooterPosition.z + 
             (shootingPoint.x * Math.sin(rotation) + 
              shootingPoint.y * Math.cos(rotation))
-=======
-        const worldX = shooterPosition.x + 
-            (shootingPoint.x * Math.cos(shooterPosition.rotationY) - 
-             shootingPoint.y * Math.sin(shooterPosition.rotationY))
-        const worldZ = shooterPosition.z + 
-            (shootingPoint.x * Math.sin(shooterPosition.rotationY) + 
-             shootingPoint.y * Math.cos(shooterPosition.rotationY))
->>>>>>> 9f929b69
 
         return { x: worldX, z: worldZ }
     }
