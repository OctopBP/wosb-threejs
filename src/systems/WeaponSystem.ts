--- conflicted
+++ resolved
@@ -355,17 +355,12 @@
         }
         projectile.addComponent(renderable)
 
-<<<<<<< HEAD
-        // Add projectile to world
-        this.world.addEntity(projectile)
-
-        // Play weapon sound effect
-        this.playWeaponSound(weapon.weaponType)
-=======
         // Collision component - sphere collider for bullet
         const collision = createBulletCollision()
         projectile.addComponent(collision)
->>>>>>> 2391d622
+
+        this.playWeaponSound(weapon.weaponType)
+        // Play weapon sound effect
     }
 
     private fireProjectileToTarget(
@@ -452,9 +447,9 @@
         }
         projectile.addComponent(renderable)
 
-<<<<<<< HEAD
-        // Add projectile to world
-        this.world.addEntity(projectile)
+        // Collision component - sphere collider for bullet
+        const collision = createBulletCollision()
+        projectile.addComponent(collision)
 
         // Play weapon sound effect
         this.playWeaponSound(weapon.weaponType)
@@ -468,18 +463,13 @@
 
         // Map weapon types to sound effects
         const soundMap: Record<string, string> = {
-            'laser': 'laser_shoot',
-            'missile': 'missile_shoot',
-            'cannon': 'laser_shoot', // Fallback to laser for now
-            'default': 'laser_shoot'
+            laser: 'laser_shoot',
+            missile: 'missile_shoot',
+            cannon: 'laser_shoot', // Fallback to laser for now
+            default: 'laser_shoot',
         }
 
         const soundName = soundMap[weaponType] || soundMap.default
         this.audioSystem.playSfx(soundName)
-=======
-        // Collision component - sphere collider for bullet
-        const collision = createBulletCollision()
-        projectile.addComponent(collision)
->>>>>>> 2391d622
     }
 }