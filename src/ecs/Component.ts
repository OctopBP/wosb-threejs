--- conflicted
+++ resolved
@@ -312,7 +312,6 @@
     showVelocityVectors: boolean
 }
 
-<<<<<<< HEAD
 // Animation states for barrels
 export type BarrelAnimationState = 'flying' | 'floating' | 'attracting'
 
@@ -343,7 +342,8 @@
     autoCollect: boolean // Whether to collect automatically when in range
     requiresInput: boolean // Whether player needs to press a key to collect
     collectedBy: number[] // Entity IDs that have collected this item
-=======
+}
+
 // Death animation component for sinking ship effects
 export interface DeathAnimationComponent extends Component {
     type: 'deathAnimation'
@@ -359,5 +359,4 @@
 // Alive component - entities with this component are alive and should participate in normal systems
 export interface AliveComponent extends Component {
     type: 'alive'
->>>>>>> f73a6dad
 }