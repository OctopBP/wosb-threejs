--- conflicted
+++ resolved
@@ -342,8 +342,6 @@
     autoCollect: boolean // Whether to collect automatically when in range
     requiresInput: boolean // Whether player needs to press a key to collect
     collectedBy: number[] // Entity IDs that have collected this item
-<<<<<<< HEAD
-=======
 }
 
 // Death animation component for sinking ship effects
@@ -361,5 +359,4 @@
 // Alive component - entities with this component are alive and should participate in normal systems
 export interface AliveComponent extends Component {
     type: 'alive'
->>>>>>> f23724d1
 }